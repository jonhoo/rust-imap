use imap_proto::{MailboxDatum, Response, ResponseCode};
use lazy_static::lazy_static;
use regex::Regex;
use std::collections::HashSet;
use std::convert::TryFrom;
use std::sync::mpsc;

use super::error::{Error, ParseError, Result};
use super::types::*;

lazy_static! {
    static ref AUTH_RESP_REGEX: Regex = Regex::new("^\\+ (.*)\r\n").unwrap();
}

pub fn parse_authenticate_response(line: &str) -> Result<&str> {
    if let Some(cap) = AUTH_RESP_REGEX.captures_iter(line).next() {
        let data = cap.get(1).map(|x| x.as_str()).unwrap_or("");
        return Ok(data);
    }
    Err(Error::Parse(ParseError::Authentication(
        line.to_string(),
        None,
    )))
}

enum MapOrNot<T> {
    Map(T),
    Not(Response<'static>),
    #[allow(dead_code)]
    Ignore,
}

unsafe fn parse_many<T, F>(
    lines: Vec<u8>,
    mut map: F,
    unsolicited: &mut mpsc::Sender<UnsolicitedResponse>,
) -> ZeroCopyResult<Vec<T>>
where
    F: FnMut(Response<'static>) -> Result<MapOrNot<T>>,
{
    let f = |mut lines: &'static [u8]| {
        let mut things = Vec::new();
        loop {
            if lines.is_empty() {
                break Ok(things);
            }

            match imap_proto::parser::parse_response(lines) {
                Ok((rest, resp)) => {
                    lines = rest;

                    match map(resp)? {
                        MapOrNot::Map(t) => things.push(t),
                        MapOrNot::Not(resp) => match try_handle_unilateral(resp, unsolicited) {
                            Some(Response::Fetch(..)) => continue,
                            Some(resp) => break Err(resp.into()),
                            None => {}
                        },
                        MapOrNot::Ignore => continue,
                    }
                }
                _ => {
                    break Err(Error::Parse(ParseError::Invalid(lines.to_vec())));
                }
            }
        }
    };

    ZeroCopy::make(lines, f)
}

pub fn parse_names(
    lines: Vec<u8>,
    unsolicited: &mut mpsc::Sender<UnsolicitedResponse>,
) -> ZeroCopyResult<Vec<Name>> {
    let f = |resp| match resp {
        // https://github.com/djc/imap-proto/issues/4
        Response::MailboxData(MailboxDatum::List {
            flags,
            delimiter,
            name,
        }) => Ok(MapOrNot::Map(Name {
            attributes: flags.into_iter().map(NameAttribute::from).collect(),
            delimiter,
            name,
        })),
        resp => Ok(MapOrNot::Not(resp)),
    };

    unsafe { parse_many(lines, f, unsolicited) }
}

pub fn parse_fetches(
    lines: Vec<u8>,
    unsolicited: &mut mpsc::Sender<UnsolicitedResponse>,
) -> ZeroCopyResult<Vec<Fetch>> {
    let f = |resp| match resp {
        Response::Fetch(num, attrs) => {
            let mut fetch = Fetch {
                message: num,
                flags: vec![],
                uid: None,
                size: None,
                fetch: attrs,
            };

            // set some common fields eaglery
            for attr in &fetch.fetch {
                match attr {
                    AttributeValue::Flags(flags) => {
                        fetch.flags.extend(Flag::from_strs(flags));
                    }
                    AttributeValue::Uid(uid) => fetch.uid = Some(*uid),
                    AttributeValue::Rfc822Size(sz) => fetch.size = Some(*sz),
                    _ => {}
                }
            }

            Ok(MapOrNot::Map(fetch))
        }
        resp => Ok(MapOrNot::Not(resp)),
    };

    unsafe { parse_many(lines, f, unsolicited) }
}

pub fn parse_expunge(
    lines: Vec<u8>,
    unsolicited: &mut mpsc::Sender<UnsolicitedResponse>,
) -> Result<Deleted> {
    let mut lines: &[u8] = &lines;
    let mut expunged = Vec::new();
    let mut vanished = Vec::new();

    loop {
        if lines.is_empty() {
            break;
        }

        match imap_proto::parser::parse_response(lines) {
            Ok((rest, Response::Expunge(seq))) => {
                lines = rest;
                expunged.push(seq);
            }
            Ok((rest, Response::Vanished { earlier: _, uids })) => {
                lines = rest;
                vanished.extend(uids);
            }
            Ok((rest, data)) => {
                lines = rest;
                if let Some(resp) = try_handle_unilateral(data, unsolicited) {
                    return Err(resp.into());
                }
            }
            _ => {
                return Err(Error::Parse(ParseError::Invalid(lines.to_vec())));
            }
        }
    }

    // If the server sends a VANISHED response then they must only send VANISHED
    // in lieu of EXPUNGE responses for the rest of this connection, so it is
    // always one or the other.
    // https://tools.ietf.org/html/rfc7162#section-3.2.10
    if !vanished.is_empty() {
        Ok(Deleted::from_vanished(vanished))
    } else {
        Ok(Deleted::from_expunged(expunged))
    }
}

pub fn parse_capabilities(
    lines: Vec<u8>,
    unsolicited: &mut mpsc::Sender<UnsolicitedResponse>,
) -> ZeroCopyResult<Capabilities> {
    let f = |mut lines| {
        let mut caps = HashSet::new();
        loop {
            match imap_proto::parser::parse_response(lines) {
                Ok((rest, Response::Capabilities(c))) => {
                    lines = rest;
                    caps.extend(c);
                }
                Ok((rest, data)) => {
                    lines = rest;
                    if let Some(resp) = try_handle_unilateral(data, unsolicited) {
                        break Err(resp.into());
                    }
                }
                _ => {
                    break Err(Error::Parse(ParseError::Invalid(lines.to_vec())));
                }
            }

            if lines.is_empty() {
                break Ok(Capabilities(caps));
            }
        }
    };

    unsafe { ZeroCopy::make(lines, f) }
}

pub fn parse_noop(
    lines: Vec<u8>,
    unsolicited: &mut mpsc::Sender<UnsolicitedResponse>,
) -> Result<()> {
    let mut lines: &[u8] = &lines;

    loop {
        if lines.is_empty() {
            break Ok(());
        }

        match imap_proto::parser::parse_response(lines) {
            Ok((rest, data)) => {
                lines = rest;
                if let Some(resp) = try_handle_unilateral(data, unsolicited) {
                    break Err(resp.into());
                }
            }
            _ => {
                break Err(Error::Parse(ParseError::Invalid(lines.to_vec())));
            }
        }
    }
}

pub fn parse_mailbox(
    mut lines: &[u8],
    unsolicited: &mut mpsc::Sender<UnsolicitedResponse>,
) -> Result<Mailbox> {
    let mut mailbox = Mailbox::default();

    loop {
        match imap_proto::parser::parse_response(lines) {
            Ok((rest, Response::Done { status, code, .. })) => {
                assert!(rest.is_empty());
                lines = rest;

                // We wouldn't get to parsing if this wasn't an Ok response.
                assert_eq!(status, imap_proto::Status::Ok);

                if let Some(ResponseCode::ReadOnly) = code {
                    mailbox.is_read_only = true;
                }
            }
            Ok((rest, Response::Data { status, code, .. })) => {
                lines = rest;

                if let imap_proto::Status::Ok = status {
                } else {
                    // how can this happen for a Response::Data?
                    unreachable!();
                }

                match code {
                    Some(ResponseCode::HighestModSeq(seq)) => {
                        mailbox.highest_mod_seq = Some(seq);
                    }
                    Some(ResponseCode::UidValidity(uid)) => {
                        mailbox.uid_validity = Some(uid);
                    }
                    Some(ResponseCode::UidNext(unext)) => {
                        mailbox.uid_next = Some(unext);
                    }
                    Some(ResponseCode::Unseen(n)) => {
                        mailbox.unseen = Some(n);
                    }
                    Some(ResponseCode::PermanentFlags(flags)) => {
                        mailbox.permanent_flags.extend(Flag::from_strs(flags));
                    }
                    _ => {}
                }
            }
            Ok((rest, Response::MailboxData(m))) => {
                lines = rest;

                match m {
                    MailboxDatum::Status { mailbox, status } => {
                        unsolicited
                            .send(UnsolicitedResponse::Status {
                                mailbox: mailbox.into(),
                                attributes: status,
                            })
                            .unwrap();
                    }
                    MailboxDatum::Exists(e) => {
                        mailbox.exists = e;
                    }
                    MailboxDatum::Recent(r) => {
                        mailbox.recent = r;
                    }
                    MailboxDatum::Flags(flags) => {
                        mailbox.flags.extend(Flag::from_strs(flags));
                    }
                    _ => {}
                }
            }
            Ok((rest, Response::Expunge(n))) => {
                lines = rest;
                unsolicited.send(UnsolicitedResponse::Expunge(n)).unwrap();
            }
            Ok((_, resp)) => {
                break Err(resp.into());
            }
            _ => {
                break Err(Error::Parse(ParseError::Invalid(lines.to_vec())));
            }
        }

        if lines.is_empty() {
            break Ok(mailbox);
        }
    }
}

fn parse_ids_with<T: Extend<u32>>(
    lines: &[u8],
    unsolicited: &mut mpsc::Sender<UnsolicitedResponse>,
    mut collection: T,
) -> Result<T> {
    let mut lines = lines;
    loop {
        if lines.is_empty() {
            break Ok(collection);
        }

        match imap_proto::parser::parse_response(lines) {
            Ok((rest, Response::MailboxData(MailboxDatum::Search(c)))) => {
                lines = rest;
                collection.extend(c);
            }
            Ok((rest, Response::MailboxData(MailboxDatum::Sort(c)))) => {
                lines = rest;
                collection.extend(c);
            }
            Ok((rest, data)) => {
                lines = rest;
                if let Some(resp) = try_handle_unilateral(data, unsolicited) {
                    break Err(resp.into());
                }
            }
            _ => {
                break Err(Error::Parse(ParseError::Invalid(lines.to_vec())));
            }
        }
    }
}

<<<<<<< HEAD
pub fn parse_id_set(
    lines: &[u8],
    unsolicited: &mut mpsc::Sender<UnsolicitedResponse>,
) -> Result<HashSet<u32>> {
    parse_ids_with(lines, unsolicited, HashSet::new())
}

pub fn parse_id_seq(
    lines: &[u8],
    unsolicited: &mut mpsc::Sender<UnsolicitedResponse>,
) -> Result<Vec<u32>> {
    parse_ids_with(lines, unsolicited, Vec::new())
=======
/// Parse a single unsolicited response from IDLE responses.
pub fn parse_idle(lines: &[u8]) -> (&[u8], Option<Result<UnsolicitedResponse>>) {
    match imap_proto::parser::parse_response(lines) {
        Ok((rest, response)) => match UnsolicitedResponse::try_from(response) {
            Ok(unsolicited) => (rest, Some(Ok(unsolicited))),
            Err(res) => (rest, Some(Err(res.into()))),
        },
        Err(nom::Err::Incomplete(_)) => (lines, None),
        Err(_) => (
            lines,
            Some(Err(Error::Parse(ParseError::Invalid(lines.to_vec())))),
        ),
    }
>>>>>>> 400e80a1
}

// Check if this is simply a unilateral server response (see Section 7 of RFC 3501).
//
// Returns `None` if the response was handled, `Some(res)` if not.
pub(crate) fn try_handle_unilateral<'a>(
    res: Response<'a>,
    unsolicited: &mut mpsc::Sender<UnsolicitedResponse>,
) -> Option<Response<'a>> {
    match UnsolicitedResponse::try_from(res) {
        Ok(response) => {
            unsolicited.send(response).ok();
            None
        }
        Err(unhandled) => Some(unhandled),
    }
}

#[cfg(test)]
mod tests {
    use super::*;
    use imap_proto::types::*;
    use std::borrow::Cow;

    #[test]
    fn parse_capability_test() {
        let expected_capabilities = vec![
            Capability::Imap4rev1,
            Capability::Atom(Cow::Borrowed("STARTTLS")),
            Capability::Auth(Cow::Borrowed("GSSAPI")),
            Capability::Atom(Cow::Borrowed("LOGINDISABLED")),
        ];
        let lines = b"* CAPABILITY IMAP4rev1 STARTTLS AUTH=GSSAPI LOGINDISABLED\r\n";
        let (mut send, recv) = mpsc::channel();
        let capabilities = parse_capabilities(lines.to_vec(), &mut send).unwrap();
        // shouldn't be any unexpected responses parsed
        assert!(recv.try_recv().is_err());
        assert_eq!(capabilities.len(), 4);
        for e in expected_capabilities {
            assert!(capabilities.has(&e));
        }
    }

    #[test]
    fn parse_capability_case_insensitive_test() {
        // Test that "IMAP4REV1" (instead of "IMAP4rev1") is accepted
        let expected_capabilities = vec![
            Capability::Imap4rev1,
            Capability::Atom(Cow::Borrowed("STARTTLS")),
        ];
        let lines = b"* CAPABILITY IMAP4REV1 STARTTLS\r\n";
        let (mut send, recv) = mpsc::channel();
        let capabilities = parse_capabilities(lines.to_vec(), &mut send).unwrap();
        // shouldn't be any unexpected responses parsed
        assert!(recv.try_recv().is_err());
        assert_eq!(capabilities.len(), 2);
        for e in expected_capabilities {
            assert!(capabilities.has(&e));
        }
    }

    #[test]
    #[should_panic]
    fn parse_capability_invalid_test() {
        let (mut send, recv) = mpsc::channel();
        let lines = b"* JUNK IMAP4rev1 STARTTLS AUTH=GSSAPI LOGINDISABLED\r\n";
        parse_capabilities(lines.to_vec(), &mut send).unwrap();
        assert!(recv.try_recv().is_err());
    }

    #[test]
    fn parse_names_test() {
        let lines = b"* LIST (\\HasNoChildren) \".\" \"INBOX\"\r\n";
        let (mut send, recv) = mpsc::channel();
        let names = parse_names(lines.to_vec(), &mut send).unwrap();
        assert!(recv.try_recv().is_err());
        assert_eq!(names.len(), 1);
        assert_eq!(
            names[0].attributes(),
            &[NameAttribute::from("\\HasNoChildren")]
        );
        assert_eq!(names[0].delimiter(), Some("."));
        assert_eq!(names[0].name(), "INBOX");
    }

    #[test]
    fn parse_fetches_empty() {
        let lines = b"";
        let (mut send, recv) = mpsc::channel();
        let fetches = parse_fetches(lines.to_vec(), &mut send).unwrap();
        assert!(recv.try_recv().is_err());
        assert!(fetches.is_empty());
    }

    #[test]
    fn parse_fetches_test() {
        let lines = b"\
                    * 24 FETCH (FLAGS (\\Seen) UID 4827943)\r\n\
                    * 25 FETCH (FLAGS (\\Seen))\r\n";
        let (mut send, recv) = mpsc::channel();
        let fetches = parse_fetches(lines.to_vec(), &mut send).unwrap();
        assert!(recv.try_recv().is_err());
        assert_eq!(fetches.len(), 2);
        assert_eq!(fetches[0].message, 24);
        assert_eq!(fetches[0].flags(), &[Flag::Seen]);
        assert_eq!(fetches[0].uid, Some(4827943));
        assert_eq!(fetches[0].body(), None);
        assert_eq!(fetches[0].header(), None);
        assert_eq!(fetches[1].message, 25);
        assert_eq!(fetches[1].flags(), &[Flag::Seen]);
        assert_eq!(fetches[1].uid, None);
        assert_eq!(fetches[1].body(), None);
        assert_eq!(fetches[1].header(), None);
    }

    #[test]
    fn parse_fetches_w_unilateral() {
        // https://github.com/mattnenterprise/rust-imap/issues/81
        let lines = b"\
            * 37 FETCH (UID 74)\r\n\
            * 1 RECENT\r\n";
        let (mut send, recv) = mpsc::channel();
        let fetches = parse_fetches(lines.to_vec(), &mut send).unwrap();
        assert_eq!(recv.try_recv(), Ok(UnsolicitedResponse::Recent(1)));
        assert_eq!(fetches.len(), 1);
        assert_eq!(fetches[0].message, 37);
        assert_eq!(fetches[0].uid, Some(74));
    }

    #[test]
    fn parse_names_w_unilateral() {
        let lines = b"\
                    * LIST (\\HasNoChildren) \".\" \"INBOX\"\r\n\
                    * 4 EXPUNGE\r\n";
        let (mut send, recv) = mpsc::channel();
        let names = parse_names(lines.to_vec(), &mut send).unwrap();

        assert_eq!(recv.try_recv().unwrap(), UnsolicitedResponse::Expunge(4));

        assert_eq!(names.len(), 1);
        assert_eq!(
            names[0].attributes(),
            &[NameAttribute::from("\\HasNoChildren")]
        );
        assert_eq!(names[0].delimiter(), Some("."));
        assert_eq!(names[0].name(), "INBOX");
    }

    #[test]
    fn parse_capabilities_w_unilateral() {
        let expected_capabilities = vec![
            Capability::Imap4rev1,
            Capability::Atom(Cow::Borrowed("STARTTLS")),
            Capability::Auth(Cow::Borrowed("GSSAPI")),
            Capability::Atom(Cow::Borrowed("LOGINDISABLED")),
        ];
        let lines = b"\
                    * CAPABILITY IMAP4rev1 STARTTLS AUTH=GSSAPI LOGINDISABLED\r\n\
                    * STATUS dev.github (MESSAGES 10 UIDNEXT 11 UIDVALIDITY 1408806928 UNSEEN 0)\r\n\
                    * 4 EXISTS\r\n";
        let (mut send, recv) = mpsc::channel();
        let capabilities = parse_capabilities(lines.to_vec(), &mut send).unwrap();

        assert_eq!(capabilities.len(), 4);
        for e in expected_capabilities {
            assert!(capabilities.has(&e));
        }

        assert_eq!(
            recv.try_recv().unwrap(),
            UnsolicitedResponse::Status {
                mailbox: "dev.github".to_string(),
                attributes: vec![
                    StatusAttribute::Messages(10),
                    StatusAttribute::UidNext(11),
                    StatusAttribute::UidValidity(1408806928),
                    StatusAttribute::Unseen(0)
                ]
            }
        );
        assert_eq!(recv.try_recv().unwrap(), UnsolicitedResponse::Exists(4));
    }

    #[test]
    fn parse_ids_w_unilateral() {
        let lines = b"\
            * SEARCH 23 42 4711\r\n\
            * 1 RECENT\r\n\
            * STATUS INBOX (MESSAGES 10 UIDNEXT 11 UIDVALIDITY 1408806928 UNSEEN 0)\r\n";
        let (mut send, recv) = mpsc::channel();
        let ids = parse_id_set(lines, &mut send).unwrap();

        assert_eq!(ids, [23, 42, 4711].iter().cloned().collect());

        assert_eq!(recv.try_recv().unwrap(), UnsolicitedResponse::Recent(1));
        assert_eq!(
            recv.try_recv().unwrap(),
            UnsolicitedResponse::Status {
                mailbox: "INBOX".to_string(),
                attributes: vec![
                    StatusAttribute::Messages(10),
                    StatusAttribute::UidNext(11),
                    StatusAttribute::UidValidity(1408806928),
                    StatusAttribute::Unseen(0)
                ]
            }
        );
    }

    #[test]
    fn parse_ids_test() {
        let lines = b"* SEARCH 1600 1698 1739 1781 1795 1885 1891 1892 1893 1898 1899 1901 1911 1926 1932 1933 1993 1994 2007 2032 2033 2041 2053 2062 2063 2065 2066 2072 2078 2079 2082 2084 2095 2100 2101 2102 2103 2104 2107 2116 2120 2135 2138 2154 2163 2168 2172 2189 2193 2198 2199 2205 2212 2213 2221 2227 2267 2275 2276 2295 2300 2328 2330 2332 2333 2334\r\n\
            * SEARCH 2335 2336 2337 2338 2339 2341 2342 2347 2349 2350 2358 2359 2362 2369 2371 2372 2373 2374 2375 2376 2377 2378 2379 2380 2381 2382 2383 2384 2385 2386 2390 2392 2397 2400 2401 2403 2405 2409 2411 2414 2417 2419 2420 2424 2426 2428 2439 2454 2456 2467 2468 2469 2490 2515 2519 2520 2521\r\n";
        let (mut send, recv) = mpsc::channel();
        let ids = parse_id_set(lines, &mut send).unwrap();
        assert!(recv.try_recv().is_err());
        let ids: HashSet<u32> = ids.iter().cloned().collect();
        assert_eq!(
            ids,
            [
                1600, 1698, 1739, 1781, 1795, 1885, 1891, 1892, 1893, 1898, 1899, 1901, 1911, 1926,
                1932, 1933, 1993, 1994, 2007, 2032, 2033, 2041, 2053, 2062, 2063, 2065, 2066, 2072,
                2078, 2079, 2082, 2084, 2095, 2100, 2101, 2102, 2103, 2104, 2107, 2116, 2120, 2135,
                2138, 2154, 2163, 2168, 2172, 2189, 2193, 2198, 2199, 2205, 2212, 2213, 2221, 2227,
                2267, 2275, 2276, 2295, 2300, 2328, 2330, 2332, 2333, 2334, 2335, 2336, 2337, 2338,
                2339, 2341, 2342, 2347, 2349, 2350, 2358, 2359, 2362, 2369, 2371, 2372, 2373, 2374,
                2375, 2376, 2377, 2378, 2379, 2380, 2381, 2382, 2383, 2384, 2385, 2386, 2390, 2392,
                2397, 2400, 2401, 2403, 2405, 2409, 2411, 2414, 2417, 2419, 2420, 2424, 2426, 2428,
                2439, 2454, 2456, 2467, 2468, 2469, 2490, 2515, 2519, 2520, 2521
            ]
            .iter()
            .cloned()
            .collect()
        );

        let lines = b"* SEARCH\r\n";
        let (mut send, recv) = mpsc::channel();
        let ids = parse_id_set(lines, &mut send).unwrap();
        assert!(recv.try_recv().is_err());
        let ids: HashSet<u32> = ids.iter().cloned().collect();
        assert_eq!(ids, HashSet::<u32>::new());

        let lines = b"* SORT\r\n";
        let (mut send, recv) = mpsc::channel();
        let ids = parse_id_seq(lines, &mut send).unwrap();
        assert!(recv.try_recv().is_err());
        let ids: Vec<u32> = ids.iter().cloned().collect();
        assert_eq!(ids, Vec::<u32>::new());
    }

    #[test]
    fn parse_vanished_test() {
        // VANISHED can appear if the user has enabled QRESYNC (RFC 7162), in response to
        // SELECT/EXAMINE (QRESYNC); UID FETCH (VANISHED); or EXPUNGE commands. In the first
        // two cases the VANISHED response will be a different type than expected
        // and so goes into the unsolicited responses channel.
        let lines = b"* VANISHED 3\r\n";
        let (mut send, recv) = mpsc::channel();
        let resp = parse_expunge(lines.to_vec(), &mut send).unwrap();

        // Should be not empty, and have no seqs
        assert!(!resp.is_empty());
        assert_eq!(None, resp.seqs().next());

        // Should have one UID response
        let mut uids = resp.uids();
        assert_eq!(Some(3), uids.next());
        assert_eq!(None, uids.next());

        // Should be nothing in the unsolicited responses channel
        assert!(recv.try_recv().is_err());

        // Test VANISHED mixed with FETCH
        let lines = b"* VANISHED (EARLIER) 3:8,12,50:60\r\n\
                      * 49 FETCH (UID 117 FLAGS (\\Seen \\Answered) MODSEQ (90060115194045001))\r\n";

        let fetches = parse_fetches(lines.to_vec(), &mut send).unwrap();
        match recv.try_recv().unwrap() {
            UnsolicitedResponse::Vanished { earlier, uids } => {
                assert!(earlier);
                assert_eq!(uids.len(), 3);
                assert_eq!(*uids[0].start(), 3);
                assert_eq!(*uids[0].end(), 8);
                assert_eq!(*uids[1].start(), 12);
                assert_eq!(*uids[1].end(), 12);
                assert_eq!(*uids[2].start(), 50);
                assert_eq!(*uids[2].end(), 60);
            }
            what => panic!("Unexpected response in unsolicited responses: {:?}", what),
        }
        assert!(recv.try_recv().is_err());
        assert_eq!(fetches.len(), 1);
        assert_eq!(fetches[0].message, 49);
        assert_eq!(fetches[0].flags(), &[Flag::Seen, Flag::Answered]);
        assert_eq!(fetches[0].uid, Some(117));
        assert_eq!(fetches[0].body(), None);
        assert_eq!(fetches[0].header(), None);
    }
}<|MERGE_RESOLUTION|>--- conflicted
+++ resolved
@@ -348,7 +348,7 @@
     }
 }
 
-<<<<<<< HEAD
+
 pub fn parse_id_set(
     lines: &[u8],
     unsolicited: &mut mpsc::Sender<UnsolicitedResponse>,
@@ -361,7 +361,8 @@
     unsolicited: &mut mpsc::Sender<UnsolicitedResponse>,
 ) -> Result<Vec<u32>> {
     parse_ids_with(lines, unsolicited, Vec::new())
-=======
+}
+
 /// Parse a single unsolicited response from IDLE responses.
 pub fn parse_idle(lines: &[u8]) -> (&[u8], Option<Result<UnsolicitedResponse>>) {
     match imap_proto::parser::parse_response(lines) {
@@ -375,7 +376,6 @@
             Some(Err(Error::Parse(ParseError::Invalid(lines.to_vec())))),
         ),
     }
->>>>>>> 400e80a1
 }
 
 // Check if this is simply a unilateral server response (see Section 7 of RFC 3501).
