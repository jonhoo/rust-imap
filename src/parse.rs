use imap_proto::{self, MailboxDatum, Response};
use lazy_static::lazy_static;
use regex::Regex;
use std::collections::HashSet;
use std::sync::mpsc;

use super::error::{Error, ParseError, Result};
use super::types::*;

lazy_static! {
    static ref AUTH_RESP_REGEX: Regex = Regex::new("^\\+ (.*)\r\n").unwrap();
}

pub fn parse_authenticate_response(line: &str) -> Result<&str> {
    if let Some(cap) = AUTH_RESP_REGEX.captures_iter(line).next() {
        let data = cap.get(1).map(|x| x.as_str()).unwrap_or("");
        return Ok(data);
    }
    Err(Error::Parse(ParseError::Authentication(
        line.to_string(),
        None,
    )))
}

enum MapOrNot<T> {
    Map(T),
    Not(Response<'static>),
    #[allow(dead_code)]
    Ignore,
}

unsafe fn parse_many<T, F>(
    lines: Vec<u8>,
    mut map: F,
    unsolicited: &mut mpsc::Sender<UnsolicitedResponse>,
) -> ZeroCopyResult<Vec<T>>
where
    F: FnMut(Response<'static>) -> Result<MapOrNot<T>>,
{
    let f = |mut lines: &'static [u8]| {
        let mut things = Vec::new();
        loop {
            if lines.is_empty() {
                break Ok(things);
            }

            match imap_proto::parser::parse_response(lines) {
                Ok((rest, resp)) => {
                    lines = rest;

                    match map(resp)? {
                        MapOrNot::Map(t) => things.push(t),
                        MapOrNot::Not(resp) => match handle_unilateral(resp, unsolicited) {
                            Some(Response::Fetch(..)) => continue,
                            Some(resp) => break Err(resp.into()),
                            None => {}
                        },
                        MapOrNot::Ignore => continue,
                    }
                }
                _ => {
                    break Err(Error::Parse(ParseError::Invalid(lines.to_vec())));
                }
            }
        }
    };

    ZeroCopy::make(lines, f)
}

pub fn parse_names(
    lines: Vec<u8>,
    unsolicited: &mut mpsc::Sender<UnsolicitedResponse>,
) -> ZeroCopyResult<Vec<Name>> {
    let f = |resp| match resp {
        // https://github.com/djc/imap-proto/issues/4
        Response::MailboxData(MailboxDatum::List {
            flags,
            delimiter,
            name,
        }) => Ok(MapOrNot::Map(Name {
            attributes: flags.into_iter().map(NameAttribute::from).collect(),
            delimiter,
            name,
        })),
        resp => Ok(MapOrNot::Not(resp)),
    };

    unsafe { parse_many(lines, f, unsolicited) }
}

pub fn parse_fetches(
    lines: Vec<u8>,
    unsolicited: &mut mpsc::Sender<UnsolicitedResponse>,
) -> ZeroCopyResult<Vec<Fetch>> {
    let f = |resp| match resp {
        Response::Fetch(num, attrs) => {
            let mut fetch = Fetch {
                message: num,
                flags: vec![],
                uid: None,
                size: None,
                fetch: attrs,
            };

            // set some common fields eaglery
            for attr in &fetch.fetch {
                use imap_proto::AttributeValue;
                match attr {
                    AttributeValue::Flags(flags) => {
                        fetch.flags.extend(flags.iter().cloned().map(Flag::from));
                    }
                    AttributeValue::Uid(uid) => fetch.uid = Some(*uid),
                    AttributeValue::Rfc822Size(sz) => fetch.size = Some(*sz),
                    _ => {}
                }
            }

            Ok(MapOrNot::Map(fetch))
        }
        resp => Ok(MapOrNot::Not(resp)),
    };

    unsafe { parse_many(lines, f, unsolicited) }
}

pub fn parse_expunge(
    lines: Vec<u8>,
    unsolicited: &mut mpsc::Sender<UnsolicitedResponse>,
) -> Result<Deleted> {
    let mut lines: &[u8] = &lines;
    let mut expunged = Vec::new();
    let mut vanished = Vec::new();

    loop {
        if lines.is_empty() {
            break;
        }

        match imap_proto::parser::parse_response(lines) {
            Ok((rest, Response::Expunge(seq))) => {
                lines = rest;
                expunged.push(seq);
            }
            Ok((rest, Response::Vanished { earlier: _, uids })) => {
                lines = rest;
                vanished.extend(uids);
            }
            Ok((rest, data)) => {
                lines = rest;
                if let Some(resp) = handle_unilateral(data, unsolicited) {
                    return Err(resp.into());
                }
            }
            _ => {
                return Err(Error::Parse(ParseError::Invalid(lines.to_vec())));
            }
        }
    }

    // If the server sends a VANISHED response then they must only send VANISHED
    // in lieu of EXPUNGE responses for the rest of this connection, so it is
    // always one or the other.
    // https://tools.ietf.org/html/rfc7162#section-3.2.10
    if !vanished.is_empty() {
        Ok(Deleted::from_vanished(vanished))
    } else {
        Ok(Deleted::from_expunged(expunged))
    }
}

pub fn parse_capabilities(
    lines: Vec<u8>,
    unsolicited: &mut mpsc::Sender<UnsolicitedResponse>,
) -> ZeroCopyResult<Capabilities> {
    let f = |mut lines| {
        let mut caps = HashSet::new();
        loop {
            match imap_proto::parser::parse_response(lines) {
                Ok((rest, Response::Capabilities(c))) => {
                    lines = rest;
                    caps.extend(c);
                }
                Ok((rest, data)) => {
                    lines = rest;
                    if let Some(resp) = handle_unilateral(data, unsolicited) {
                        break Err(resp.into());
                    }
                }
                _ => {
                    break Err(Error::Parse(ParseError::Invalid(lines.to_vec())));
                }
            }

            if lines.is_empty() {
                break Ok(Capabilities(caps));
            }
        }
    };

    unsafe { ZeroCopy::make(lines, f) }
}

pub fn parse_noop(
    lines: Vec<u8>,
    unsolicited: &mut mpsc::Sender<UnsolicitedResponse>,
) -> Result<()> {
    let mut lines: &[u8] = &lines;

    loop {
        if lines.is_empty() {
            break Ok(());
        }

        match imap_proto::parser::parse_response(lines) {
            Ok((rest, data)) => {
                lines = rest;
                if let Some(resp) = handle_unilateral(data, unsolicited) {
                    break Err(resp.into());
                }
            }
            _ => {
                break Err(Error::Parse(ParseError::Invalid(lines.to_vec())));
            }
        }
    }
}

pub fn parse_mailbox(
    mut lines: &[u8],
    unsolicited: &mut mpsc::Sender<UnsolicitedResponse>,
) -> Result<Mailbox> {
    let mut mailbox = Mailbox::default();

    loop {
        match imap_proto::parser::parse_response(lines) {
            Ok((rest, Response::Data { status, code, .. })) => {
                lines = rest;

                if let imap_proto::Status::Ok = status {
                } else {
                    // how can this happen for a Response::Data?
                    unreachable!();
                }

                use imap_proto::ResponseCode;
                match code {
                    Some(ResponseCode::HighestModSeq(seq)) => {
                        mailbox.highest_mod_seq = Some(seq);
                    }
                    Some(ResponseCode::UidValidity(uid)) => {
                        mailbox.uid_validity = Some(uid);
                    }
                    Some(ResponseCode::UidNext(unext)) => {
                        mailbox.uid_next = Some(unext);
                    }
                    Some(ResponseCode::Unseen(n)) => {
                        mailbox.unseen = Some(n);
                    }
                    Some(ResponseCode::PermanentFlags(flags)) => {
                        mailbox
                            .permanent_flags
                            .extend(flags.into_iter().map(String::from).map(Flag::from));
                    }
                    _ => {}
                }
            }
            Ok((rest, Response::MailboxData(m))) => {
                lines = rest;

                match m {
                    MailboxDatum::Status { mailbox, status } => {
                        unsolicited
                            .send(UnsolicitedResponse::Status {
                                mailbox: mailbox.into(),
                                attributes: status,
                            })
                            .unwrap();
                    }
                    MailboxDatum::Exists(e) => {
                        mailbox.exists = e;
                    }
                    MailboxDatum::Recent(r) => {
                        mailbox.recent = r;
                    }
                    MailboxDatum::Flags(flags) => {
                        mailbox
                            .flags
                            .extend(flags.into_iter().map(String::from).map(Flag::from));
                    }
                    MailboxDatum::List { .. }
                    | MailboxDatum::MetadataSolicited { .. }
                    | MailboxDatum::MetadataUnsolicited { .. }
                    | MailboxDatum::Search { .. } => {}
                }
            }
            Ok((rest, Response::Expunge(n))) => {
                lines = rest;
                unsolicited.send(UnsolicitedResponse::Expunge(n)).unwrap();
            }
            Ok((_, resp)) => {
                break Err(resp.into());
            }
            _ => {
                break Err(Error::Parse(ParseError::Invalid(lines.to_vec())));
            }
        }

        if lines.is_empty() {
            break Ok(mailbox);
        }
    }
}

pub fn parse_ids(
    lines: &[u8],
    unsolicited: &mut mpsc::Sender<UnsolicitedResponse>,
) -> Result<HashSet<u32>> {
    let mut lines = &lines[..];
    let mut ids = HashSet::new();
    loop {
        if lines.is_empty() {
            break Ok(ids);
        }

        match imap_proto::parser::parse_response(lines) {
            Ok((rest, Response::MailboxData(MailboxDatum::Search(c)))) => {
                lines = rest;
                ids.extend(c);
            }
            Ok((rest, data)) => {
                lines = rest;
                if let Some(resp) = handle_unilateral(data, unsolicited) {
                    break Err(resp.into());
                }
            }
            _ => {
                break Err(Error::Parse(ParseError::Invalid(lines.to_vec())));
            }
        }
    }
}

// check if this is simply a unilateral server response
// (see Section 7 of RFC 3501):
pub(crate) fn handle_unilateral<'a>(
    res: Response<'a>,
    unsolicited: &mut mpsc::Sender<UnsolicitedResponse>,
) -> Option<Response<'a>> {
    match res {
        Response::MailboxData(MailboxDatum::Status { mailbox, status }) => {
            unsolicited
                .send(UnsolicitedResponse::Status {
                    mailbox: mailbox.into(),
                    attributes: status,
                })
                .unwrap();
        }
        Response::MailboxData(MailboxDatum::Recent(n)) => {
            unsolicited.send(UnsolicitedResponse::Recent(n)).unwrap();
        }
        Response::MailboxData(MailboxDatum::Flags(flags)) => {
            unsolicited
                .send(UnsolicitedResponse::Flags(
                    flags
                        .into_iter()
                        .map(|s| Flag::from(s.to_string()))
                        .collect(),
                ))
                .unwrap();
        }
        Response::MailboxData(MailboxDatum::Exists(n)) => {
            unsolicited.send(UnsolicitedResponse::Exists(n)).unwrap();
        }
        Response::Expunge(n) => {
            unsolicited.send(UnsolicitedResponse::Expunge(n)).unwrap();
        }
<<<<<<< HEAD
        Response::MailboxData(MailboxDatum::MetadataUnsolicited {
            mailbox,
            values,
        }) => {
            unsolicited
                .send(UnsolicitedResponse::Metadata {
                    mailbox: mailbox.to_string(),
                    metadata_entries: values.iter().map(|s| s.to_string()).collect(),
                })
=======
        Response::Vanished { earlier, uids } => {
            unsolicited
                .send(UnsolicitedResponse::Vanished { earlier, uids })
>>>>>>> 17055d02
                .unwrap();
        }
        res => {
            return Some(res);
        }
    }
    None
}

#[cfg(test)]
mod tests {
    use super::*;
    use imap_proto::types::*;

    #[test]
    fn parse_capability_test() {
        let expected_capabilities = vec![
            Capability::Imap4rev1,
            Capability::Atom("STARTTLS"),
            Capability::Auth("GSSAPI"),
            Capability::Atom("LOGINDISABLED"),
        ];
        let lines = b"* CAPABILITY IMAP4rev1 STARTTLS AUTH=GSSAPI LOGINDISABLED\r\n";
        let (mut send, recv) = mpsc::channel();
        let capabilities = parse_capabilities(lines.to_vec(), &mut send).unwrap();
        // shouldn't be any unexpected responses parsed
        assert!(recv.try_recv().is_err());
        assert_eq!(capabilities.len(), 4);
        for e in expected_capabilities {
            assert!(capabilities.has(&e));
        }
    }

    #[test]
    fn parse_capability_case_insensitive_test() {
        // Test that "IMAP4REV1" (instead of "IMAP4rev1") is accepted
        let expected_capabilities = vec![Capability::Imap4rev1, Capability::Atom("STARTTLS")];
        let lines = b"* CAPABILITY IMAP4REV1 STARTTLS\r\n";
        let (mut send, recv) = mpsc::channel();
        let capabilities = parse_capabilities(lines.to_vec(), &mut send).unwrap();
        // shouldn't be any unexpected responses parsed
        assert!(recv.try_recv().is_err());
        assert_eq!(capabilities.len(), 2);
        for e in expected_capabilities {
            assert!(capabilities.has(&e));
        }
    }

    #[test]
    #[should_panic]
    fn parse_capability_invalid_test() {
        let (mut send, recv) = mpsc::channel();
        let lines = b"* JUNK IMAP4rev1 STARTTLS AUTH=GSSAPI LOGINDISABLED\r\n";
        parse_capabilities(lines.to_vec(), &mut send).unwrap();
        assert!(recv.try_recv().is_err());
    }

    #[test]
    fn parse_names_test() {
        let lines = b"* LIST (\\HasNoChildren) \".\" \"INBOX\"\r\n";
        let (mut send, recv) = mpsc::channel();
        let names = parse_names(lines.to_vec(), &mut send).unwrap();
        assert!(recv.try_recv().is_err());
        assert_eq!(names.len(), 1);
        assert_eq!(
            names[0].attributes(),
            &[NameAttribute::from("\\HasNoChildren")]
        );
        assert_eq!(names[0].delimiter(), Some("."));
        assert_eq!(names[0].name(), "INBOX");
    }

    #[test]
    fn parse_fetches_empty() {
        let lines = b"";
        let (mut send, recv) = mpsc::channel();
        let fetches = parse_fetches(lines.to_vec(), &mut send).unwrap();
        assert!(recv.try_recv().is_err());
        assert!(fetches.is_empty());
    }

    #[test]
    fn parse_fetches_test() {
        let lines = b"\
                    * 24 FETCH (FLAGS (\\Seen) UID 4827943)\r\n\
                    * 25 FETCH (FLAGS (\\Seen))\r\n";
        let (mut send, recv) = mpsc::channel();
        let fetches = parse_fetches(lines.to_vec(), &mut send).unwrap();
        assert!(recv.try_recv().is_err());
        assert_eq!(fetches.len(), 2);
        assert_eq!(fetches[0].message, 24);
        assert_eq!(fetches[0].flags(), &[Flag::Seen]);
        assert_eq!(fetches[0].uid, Some(4827943));
        assert_eq!(fetches[0].body(), None);
        assert_eq!(fetches[0].header(), None);
        assert_eq!(fetches[1].message, 25);
        assert_eq!(fetches[1].flags(), &[Flag::Seen]);
        assert_eq!(fetches[1].uid, None);
        assert_eq!(fetches[1].body(), None);
        assert_eq!(fetches[1].header(), None);
    }

    #[test]
    fn parse_fetches_w_unilateral() {
        // https://github.com/mattnenterprise/rust-imap/issues/81
        let lines = b"\
            * 37 FETCH (UID 74)\r\n\
            * 1 RECENT\r\n";
        let (mut send, recv) = mpsc::channel();
        let fetches = parse_fetches(lines.to_vec(), &mut send).unwrap();
        assert_eq!(recv.try_recv(), Ok(UnsolicitedResponse::Recent(1)));
        assert_eq!(fetches.len(), 1);
        assert_eq!(fetches[0].message, 37);
        assert_eq!(fetches[0].uid, Some(74));
    }

    #[test]
    fn parse_names_w_unilateral() {
        let lines = b"\
                    * LIST (\\HasNoChildren) \".\" \"INBOX\"\r\n\
                    * 4 EXPUNGE\r\n";
        let (mut send, recv) = mpsc::channel();
        let names = parse_names(lines.to_vec(), &mut send).unwrap();

        assert_eq!(recv.try_recv().unwrap(), UnsolicitedResponse::Expunge(4));

        assert_eq!(names.len(), 1);
        assert_eq!(
            names[0].attributes(),
            &[NameAttribute::from("\\HasNoChildren")]
        );
        assert_eq!(names[0].delimiter(), Some("."));
        assert_eq!(names[0].name(), "INBOX");
    }

    #[test]
    fn parse_capabilities_w_unilateral() {
        let expected_capabilities = vec![
            Capability::Imap4rev1,
            Capability::Atom("STARTTLS"),
            Capability::Auth("GSSAPI"),
            Capability::Atom("LOGINDISABLED"),
        ];
        let lines = b"\
                    * CAPABILITY IMAP4rev1 STARTTLS AUTH=GSSAPI LOGINDISABLED\r\n\
                    * STATUS dev.github (MESSAGES 10 UIDNEXT 11 UIDVALIDITY 1408806928 UNSEEN 0)\r\n\
                    * 4 EXISTS\r\n";
        let (mut send, recv) = mpsc::channel();
        let capabilities = parse_capabilities(lines.to_vec(), &mut send).unwrap();

        assert_eq!(capabilities.len(), 4);
        for e in expected_capabilities {
            assert!(capabilities.has(&e));
        }

        assert_eq!(
            recv.try_recv().unwrap(),
            UnsolicitedResponse::Status {
                mailbox: "dev.github".to_string(),
                attributes: vec![
                    StatusAttribute::Messages(10),
                    StatusAttribute::UidNext(11),
                    StatusAttribute::UidValidity(1408806928),
                    StatusAttribute::Unseen(0)
                ]
            }
        );
        assert_eq!(recv.try_recv().unwrap(), UnsolicitedResponse::Exists(4));
    }

    #[test]
    fn parse_ids_w_unilateral() {
        let lines = b"\
            * SEARCH 23 42 4711\r\n\
            * 1 RECENT\r\n\
            * STATUS INBOX (MESSAGES 10 UIDNEXT 11 UIDVALIDITY 1408806928 UNSEEN 0)\r\n";
        let (mut send, recv) = mpsc::channel();
        let ids = parse_ids(lines, &mut send).unwrap();

        assert_eq!(ids, [23, 42, 4711].iter().cloned().collect());

        assert_eq!(recv.try_recv().unwrap(), UnsolicitedResponse::Recent(1));
        assert_eq!(
            recv.try_recv().unwrap(),
            UnsolicitedResponse::Status {
                mailbox: "INBOX".to_string(),
                attributes: vec![
                    StatusAttribute::Messages(10),
                    StatusAttribute::UidNext(11),
                    StatusAttribute::UidValidity(1408806928),
                    StatusAttribute::Unseen(0)
                ]
            }
        );
    }

    #[test]
    fn parse_ids_test() {
        let lines = b"* SEARCH 1600 1698 1739 1781 1795 1885 1891 1892 1893 1898 1899 1901 1911 1926 1932 1933 1993 1994 2007 2032 2033 2041 2053 2062 2063 2065 2066 2072 2078 2079 2082 2084 2095 2100 2101 2102 2103 2104 2107 2116 2120 2135 2138 2154 2163 2168 2172 2189 2193 2198 2199 2205 2212 2213 2221 2227 2267 2275 2276 2295 2300 2328 2330 2332 2333 2334\r\n\
            * SEARCH 2335 2336 2337 2338 2339 2341 2342 2347 2349 2350 2358 2359 2362 2369 2371 2372 2373 2374 2375 2376 2377 2378 2379 2380 2381 2382 2383 2384 2385 2386 2390 2392 2397 2400 2401 2403 2405 2409 2411 2414 2417 2419 2420 2424 2426 2428 2439 2454 2456 2467 2468 2469 2490 2515 2519 2520 2521\r\n";
        let (mut send, recv) = mpsc::channel();
        let ids = parse_ids(lines, &mut send).unwrap();
        assert!(recv.try_recv().is_err());
        let ids: HashSet<u32> = ids.iter().cloned().collect();
        assert_eq!(
            ids,
            [
                1600, 1698, 1739, 1781, 1795, 1885, 1891, 1892, 1893, 1898, 1899, 1901, 1911, 1926,
                1932, 1933, 1993, 1994, 2007, 2032, 2033, 2041, 2053, 2062, 2063, 2065, 2066, 2072,
                2078, 2079, 2082, 2084, 2095, 2100, 2101, 2102, 2103, 2104, 2107, 2116, 2120, 2135,
                2138, 2154, 2163, 2168, 2172, 2189, 2193, 2198, 2199, 2205, 2212, 2213, 2221, 2227,
                2267, 2275, 2276, 2295, 2300, 2328, 2330, 2332, 2333, 2334, 2335, 2336, 2337, 2338,
                2339, 2341, 2342, 2347, 2349, 2350, 2358, 2359, 2362, 2369, 2371, 2372, 2373, 2374,
                2375, 2376, 2377, 2378, 2379, 2380, 2381, 2382, 2383, 2384, 2385, 2386, 2390, 2392,
                2397, 2400, 2401, 2403, 2405, 2409, 2411, 2414, 2417, 2419, 2420, 2424, 2426, 2428,
                2439, 2454, 2456, 2467, 2468, 2469, 2490, 2515, 2519, 2520, 2521
            ]
            .iter()
            .cloned()
            .collect()
        );

        let lines = b"* SEARCH\r\n";
        let (mut send, recv) = mpsc::channel();
        let ids = parse_ids(lines, &mut send).unwrap();
        assert!(recv.try_recv().is_err());
        let ids: HashSet<u32> = ids.iter().cloned().collect();
        assert_eq!(ids, HashSet::<u32>::new());
    }

    #[test]
    fn parse_vanished_test() {
        // VANISHED can appear if the user has enabled QRESYNC (RFC 7162), in response to
        // SELECT/EXAMINE (QRESYNC); UID FETCH (VANISHED); or EXPUNGE commands. In the first
        // two cases the VANISHED response will be a different type than expected
        // and so goes into the unsolicited responses channel.
        let lines = b"* VANISHED 3\r\n";
        let (mut send, recv) = mpsc::channel();
        let resp = parse_expunge(lines.to_vec(), &mut send).unwrap();

        // Should be not empty, and have no seqs
        assert!(!resp.is_empty());
        assert_eq!(None, resp.seqs().next());

        // Should have one UID response
        let mut uids = resp.uids();
        assert_eq!(Some(3), uids.next());
        assert_eq!(None, uids.next());

        // Should be nothing in the unsolicited responses channel
        assert!(recv.try_recv().is_err());

        // Test VANISHED mixed with FETCH
        let lines = b"* VANISHED (EARLIER) 3:8,12,50:60\r\n\
                      * 49 FETCH (UID 117 FLAGS (\\Seen \\Answered) MODSEQ (90060115194045001))\r\n";

        let fetches = parse_fetches(lines.to_vec(), &mut send).unwrap();
        match recv.try_recv().unwrap() {
            UnsolicitedResponse::Vanished { earlier, uids } => {
                assert!(earlier);
                assert_eq!(uids.len(), 3);
                assert_eq!(*uids[0].start(), 3);
                assert_eq!(*uids[0].end(), 8);
                assert_eq!(*uids[1].start(), 12);
                assert_eq!(*uids[1].end(), 12);
                assert_eq!(*uids[2].start(), 50);
                assert_eq!(*uids[2].end(), 60);
            }
            what => panic!("Unexpected response in unsolicited responses: {:?}", what),
        }
        assert!(recv.try_recv().is_err());
        assert_eq!(fetches.len(), 1);
        assert_eq!(fetches[0].message, 49);
        assert_eq!(fetches[0].flags(), &[Flag::Seen, Flag::Answered]);
        assert_eq!(fetches[0].uid, Some(117));
        assert_eq!(fetches[0].body(), None);
        assert_eq!(fetches[0].header(), None);
    }
}<|MERGE_RESOLUTION|>--- conflicted
+++ resolved
@@ -375,7 +375,6 @@
         Response::Expunge(n) => {
             unsolicited.send(UnsolicitedResponse::Expunge(n)).unwrap();
         }
-<<<<<<< HEAD
         Response::MailboxData(MailboxDatum::MetadataUnsolicited {
             mailbox,
             values,
@@ -385,11 +384,11 @@
                     mailbox: mailbox.to_string(),
                     metadata_entries: values.iter().map(|s| s.to_string()).collect(),
                 })
-=======
+                .unwrap();
+        }
         Response::Vanished { earlier, uids } => {
             unsolicited
                 .send(UnsolicitedResponse::Vanished { earlier, uids })
->>>>>>> 17055d02
                 .unwrap();
         }
         res => {
