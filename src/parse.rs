--- conflicted
+++ resolved
@@ -300,15 +300,7 @@
                             .flags
                             .extend(flags.into_iter().map(String::from).map(Flag::from));
                     }
-<<<<<<< HEAD
-                    MailboxDatum::List { .. }
-                    | MailboxDatum::MetadataSolicited { .. }
-                    | MailboxDatum::MetadataUnsolicited { .. }
-                    | MailboxDatum::Search { .. }
-                    | MailboxDatum::Sort { .. } => {}
-=======
                     _ => {}
->>>>>>> bd0a0456
                 }
             }
             Ok((rest, Response::Expunge(n))) => {
